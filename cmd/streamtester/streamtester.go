--- conflicted
+++ resolved
@@ -144,19 +144,13 @@
 	glog.Infof("Starting stream tester, file %s number of streams is %d, repeat %d times no bar %v", fn, *sim, *repeat, *noBar)
 
 	defer glog.Infof("Exiting")
-<<<<<<< HEAD
 	var sr model.Streamer
 	if !*httpIngest {
 		sr = testers.NewStreamer(*wowza)
 	} else {
 		sr = testers.NewHTTPLoadTester()
 	}
-	err = sr.StartStreams(fn, *host, *rtmp, *media, *sim, *repeat, streamDuration, false, *latency, *noBar, 3, 5*time.Second, waitForDur)
-=======
-	sr := testers.NewStreamer(*wowza)
-	// err = sr.StartStreams(fn, *bhost, *rtmp, oHost, *media, *sim, *repeat, streamDuration, *noBar, *latency, 3, 5*time.Second)
 	err = sr.StartStreams(fn, *bhost, *rtmp, oHost, *media, *sim, *repeat, streamDuration, false, *latency, *noBar, 3, 5*time.Second, waitForDur)
->>>>>>> 66893292
 	if err != nil {
 		glog.Fatal(err)
 	}

--- conflicted
+++ resolved
@@ -39,7 +39,6 @@
 		InputFile string
 	}
 	Playback struct {
-<<<<<<< HEAD
 		BaseURL                string
 		RegionViewersJSON      map[string]int
 		ViewersPerWorker       int
@@ -48,14 +47,7 @@
 		DelayBetweenRegions    time.Duration
 		BaseScreenshotFolderOS *url.URL
 		ScreenshotPeriod       time.Duration
-=======
-		BaseURL             string
-		ManifestURL         string
-		RegionViewersJSON   map[string]int
-		ViewersPerWorker    int
-		MemoryPerViewerMiB  int
-		DelayBetweenRegions time.Duration
->>>>>>> c7176106
+		ManifestURL            string
 	}
 }
 
@@ -150,15 +142,12 @@
 	}
 
 	glog.Infof("Stream created: %s", stream.ID)
-<<<<<<< HEAD
 
 	// Use the stream ID as the test ID for simplicity. Helps on recovering a running test as well.
 	args.TestID = stream.ID
 	glog.Infof("Starting new test with ID %s", args.TestID)
 	wait(ctx, 5*time.Second)
 
-=======
->>>>>>> c7176106
 	glog.Infof("Access the stream at: https://%s", path.Join(args.APIServer, "/dashboard/streams", stream.ID))
 
 	_, streamer, err := gcloud.CreateJob(ctx, streamerJobSpec(args, stream.StreamKey))
@@ -290,12 +279,15 @@
 	numTasks := viewers / args.Playback.ViewersPerWorker
 	timeout := args.TestDuration + 10*time.Minute
 
-<<<<<<< HEAD
+	playbackURL := ""
+	if args.Playback.ManifestURL != "" {
+		playbackURL = fmt.Sprintf(args.Playback.ManifestURL, playbackID)
+	}
+
 	jobArgs := []string{
 		"-base-url", args.Playback.BaseURL,
 		"-playback-id", playbackID,
-		// TODO: Support region/node-specific playback by building the playback URL here
-		// "-playback-url", stream.PlaybackURL,
+		"-playback-url", playbackURL,
 		"-simultaneous", strconv.Itoa(simultaneous),
 		"-duration", args.TestDuration.String(),
 	}
@@ -304,11 +296,6 @@
 			"-screenshot-folder-os", args.Playback.BaseScreenshotFolderOS.JoinPath(args.TestID, region).String(),
 			"-screenshot-period", args.Playback.ScreenshotPeriod.String(),
 		)
-=======
-	playbackURL := ""
-	if args.Playback.ManifestURL != "" {
-		playbackURL = fmt.Sprintf(args.Playback.ManifestURL, playbackID)
->>>>>>> c7176106
 	}
 
 	return gcloud.JobSpec{
@@ -316,19 +303,8 @@
 
 		ContainerImage: args.ContainerImage,
 		Role:           "player",
-<<<<<<< HEAD
 		Args:           jobArgs,
 		Timeout:        timeout,
-=======
-		Args: []string{
-			"-base-url", args.Playback.BaseURL,
-			"-playback-id", playbackID,
-			"-playback-url", playbackURL,
-			"-simultaneous", strconv.Itoa(simultaneous),
-			"-duration", args.TestDuration.String(),
-		},
-		Timeout: timeout,
->>>>>>> c7176106
 
 		TestID:    args.TestID,
 		NumTasks:  numTasks,
